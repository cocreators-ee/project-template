--- conflicted
+++ resolved
@@ -50,11 +50,8 @@
         self.replicas = None
 
         self.kube_configs = self._get_kube_configs()
-<<<<<<< HEAD
         self.kube_merges = {}
-=======
         self.obsolete_kube_configs = self._get_obsolete_kube_configs()
->>>>>>> 8afa7f5f
 
     def __str__(self):
         ips = "set" if self.image_pull_secrets is not None else "not set"
@@ -233,7 +230,6 @@
             src = self.kube_configs[config]  # Incl. env patch
             logger.info(f"Patching {config_file}")
             with src.open("r") as f:
-<<<<<<< HEAD
                 docs = list(yaml.load_all(f, Loader))
 
             self._patch_yaml_docs(docs)
@@ -248,16 +244,6 @@
                 yaml.dump_all(docs, stream=config_dst, Dumper=Dumper)
 
             self.kube_configs[config] = dst_path
-=======
-                docs = []
-                for d in yaml.load_all(f, Loader):
-                    docs.append(d)
-                self._patch_yaml_docs(docs)
-                dst_path = kube_dst / config
-                with dst_path.open("w") as config_dst:
-                    yaml.dump_all(docs, stream=config_dst, Dumper=Dumper)
-                self.kube_configs[config] = dst_path
->>>>>>> 8afa7f5f
 
         self.path = dst
 
